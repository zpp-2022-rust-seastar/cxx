<<<<<<< HEAD
use crate::syntax::{ExternFn, Impl, Include, Receiver, Ref, Signature, Slice, Ty1, Type};
=======
use crate::syntax::{
    Api, CppName, ExternFn, Impl, Namespace, Pair, Receiver, Ref, ResolvableName, Signature, Slice,
    Symbol, Ty1, Type, Types,
};
use proc_macro2::{Ident, Span};
>>>>>>> c871343a
use std::borrow::Borrow;
use std::hash::{Hash, Hasher};
use std::mem;
use std::ops::{Deref, DerefMut};
use syn::Token;

impl PartialEq for Include {
    fn eq(&self, other: &Include) -> bool {
        let Include {
            path,
            kind,
            begin_span: _,
            end_span: _,
        } = self;
        let Include {
            path: path2,
            kind: kind2,
            begin_span: _,
            end_span: _,
        } = other;
        path == path2 && kind == kind2
    }
}

impl Deref for ExternFn {
    type Target = Signature;

    fn deref(&self) -> &Self::Target {
        &self.sig
    }
}

impl DerefMut for ExternFn {
    fn deref_mut(&mut self) -> &mut Self::Target {
        &mut self.sig
    }
}

impl Hash for Type {
    fn hash<H: Hasher>(&self, state: &mut H) {
        mem::discriminant(self).hash(state);
        match self {
            Type::Ident(t) => t.hash(state),
            Type::RustBox(t) => t.hash(state),
            Type::UniquePtr(t) => t.hash(state),
            Type::Ref(t) => t.hash(state),
            Type::Str(t) => t.hash(state),
            Type::RustVec(t) => t.hash(state),
            Type::CxxVector(t) => t.hash(state),
            Type::Fn(t) => t.hash(state),
            Type::Slice(t) => t.hash(state),
            Type::SliceRefU8(t) => t.hash(state),
            Type::Void(_) => {}
        }
    }
}

impl Eq for Type {}

impl PartialEq for Type {
    fn eq(&self, other: &Type) -> bool {
        match (self, other) {
            (Type::Ident(lhs), Type::Ident(rhs)) => lhs == rhs,
            (Type::RustBox(lhs), Type::RustBox(rhs)) => lhs == rhs,
            (Type::UniquePtr(lhs), Type::UniquePtr(rhs)) => lhs == rhs,
            (Type::Ref(lhs), Type::Ref(rhs)) => lhs == rhs,
            (Type::Str(lhs), Type::Str(rhs)) => lhs == rhs,
            (Type::RustVec(lhs), Type::RustVec(rhs)) => lhs == rhs,
            (Type::CxxVector(lhs), Type::CxxVector(rhs)) => lhs == rhs,
            (Type::Fn(lhs), Type::Fn(rhs)) => lhs == rhs,
            (Type::Slice(lhs), Type::Slice(rhs)) => lhs == rhs,
            (Type::SliceRefU8(lhs), Type::SliceRefU8(rhs)) => lhs == rhs,
            (Type::Void(_), Type::Void(_)) => true,
            (_, _) => false,
        }
    }
}

impl Eq for Ty1 {}

impl PartialEq for Ty1 {
    fn eq(&self, other: &Ty1) -> bool {
        let Ty1 {
            name,
            langle: _,
            inner,
            rangle: _,
        } = self;
        let Ty1 {
            name: name2,
            langle: _,
            inner: inner2,
            rangle: _,
        } = other;
        name == name2 && inner == inner2
    }
}

impl Hash for Ty1 {
    fn hash<H: Hasher>(&self, state: &mut H) {
        let Ty1 {
            name,
            langle: _,
            inner,
            rangle: _,
        } = self;
        name.hash(state);
        inner.hash(state);
    }
}

impl Eq for Ref {}

impl PartialEq for Ref {
    fn eq(&self, other: &Ref) -> bool {
        let Ref {
            ampersand: _,
            lifetime,
            mutability,
            inner,
        } = self;
        let Ref {
            ampersand: _,
            lifetime: lifetime2,
            mutability: mutability2,
            inner: inner2,
        } = other;
        lifetime == lifetime2 && mutability.is_some() == mutability2.is_some() && inner == inner2
    }
}

impl Hash for Ref {
    fn hash<H: Hasher>(&self, state: &mut H) {
        let Ref {
            ampersand: _,
            lifetime,
            mutability,
            inner,
        } = self;
        lifetime.hash(state);
        mutability.is_some().hash(state);
        inner.hash(state);
    }
}

impl Eq for Slice {}

impl PartialEq for Slice {
    fn eq(&self, other: &Slice) -> bool {
        let Slice { bracket: _, inner } = self;
        let Slice {
            bracket: _,
            inner: inner2,
        } = other;
        inner == inner2
    }
}

impl Hash for Slice {
    fn hash<H: Hasher>(&self, state: &mut H) {
        let Slice { bracket: _, inner } = self;
        inner.hash(state);
    }
}

impl Eq for Signature {}

impl PartialEq for Signature {
    fn eq(&self, other: &Signature) -> bool {
        let Signature {
            unsafety,
            fn_token: _,
            receiver,
            args,
            ret,
            throws,
            paren_token: _,
            throws_tokens: _,
        } = self;
        let Signature {
            unsafety: unsafety2,
            fn_token: _,
            receiver: receiver2,
            args: args2,
            ret: ret2,
            throws: throws2,
            paren_token: _,
            throws_tokens: _,
        } = other;
        unsafety.is_some() == unsafety2.is_some()
            && receiver == receiver2
            && ret == ret2
            && throws == throws2
            && args.len() == args2.len()
            && args.iter().zip(args2).all(|(arg, arg2)| arg == arg2)
    }
}

impl Hash for Signature {
    fn hash<H: Hasher>(&self, state: &mut H) {
        let Signature {
            unsafety,
            fn_token: _,
            receiver,
            args,
            ret,
            throws,
            paren_token: _,
            throws_tokens: _,
        } = self;
        unsafety.is_some().hash(state);
        receiver.hash(state);
        for arg in args {
            arg.hash(state);
        }
        ret.hash(state);
        throws.hash(state);
    }
}

impl Eq for Receiver {}

impl PartialEq for Receiver {
    fn eq(&self, other: &Receiver) -> bool {
        let Receiver {
            ampersand: _,
            lifetime,
            mutability,
            var: _,
            ty,
            shorthand: _,
        } = self;
        let Receiver {
            ampersand: _,
            lifetime: lifetime2,
            mutability: mutability2,
            var: _,
            ty: ty2,
            shorthand: _,
        } = other;
        lifetime == lifetime2 && mutability.is_some() == mutability2.is_some() && ty == ty2
    }
}

impl Hash for Receiver {
    fn hash<H: Hasher>(&self, state: &mut H) {
        let Receiver {
            ampersand: _,
            lifetime,
            mutability,
            var: _,
            ty,
            shorthand: _,
        } = self;
        lifetime.hash(state);
        mutability.is_some().hash(state);
        ty.hash(state);
    }
}

impl Hash for Impl {
    fn hash<H: Hasher>(&self, state: &mut H) {
        let Impl {
            impl_token: _,
            ty,
            brace_token: _,
        } = self;
        ty.hash(state);
    }
}

impl Eq for Impl {}

impl PartialEq for Impl {
    fn eq(&self, other: &Impl) -> bool {
        let Impl {
            impl_token: _,
            ty,
            brace_token: _,
        } = self;
        let Impl {
            impl_token: _,
            ty: ty2,
            brace_token: _,
        } = other;
        ty == ty2
    }
}

impl Borrow<Type> for &Impl {
    fn borrow(&self) -> &Type {
        &self.ty
    }
}

impl Pair {
    /// Use this constructor when the item can't have a different
    /// name in Rust and C++. For cases where #[rust_name] and similar
    /// attributes can be used, construct the object by hand.
    pub fn new(ns: Namespace, ident: Ident) -> Self {
        Self {
            rust: ident.clone(),
            cxx: CppName::new(ns, ident),
        }
    }
}

impl ResolvableName {
    pub fn new(ident: Ident) -> Self {
        Self { rust: ident }
    }

    pub fn from_pair(pair: Pair) -> Self {
        Self { rust: pair.rust }
    }

    pub fn make_self(span: Span) -> Self {
        Self {
            rust: Token![Self](span).into(),
        }
    }

    pub fn is_self(&self) -> bool {
        self.rust == "Self"
    }

    pub fn span(&self) -> Span {
        self.rust.span()
    }

    pub fn to_symbol(&self, types: &Types) -> Symbol {
        types.resolve(self).to_symbol()
    }
}

impl Api {
    pub fn get_namespace(&self) -> Option<&Namespace> {
        match self {
            Api::CxxFunction(cfn) => Some(&cfn.ident.cxx.ns),
            Api::CxxType(cty) => Some(&cty.ident.cxx.ns),
            Api::Enum(enm) => Some(&enm.ident.cxx.ns),
            Api::Struct(strct) => Some(&strct.ident.cxx.ns),
            Api::RustType(rty) => Some(&rty.ident.cxx.ns),
            Api::RustFunction(rfn) => Some(&rfn.ident.cxx.ns),
            Api::Impl(_) | Api::Include(_) | Api::TypeAlias(_) => None,
        }
    }
}

impl CppName {
    pub fn new(ns: Namespace, ident: Ident) -> Self {
        Self { ns, ident }
    }

    fn iter_all_segments(
        &self,
    ) -> std::iter::Chain<std::slice::Iter<Ident>, std::iter::Once<&Ident>> {
        self.ns.iter().chain(std::iter::once(&self.ident))
    }

    fn join(&self, sep: &str) -> String {
        self.iter_all_segments()
            .map(|s| s.to_string())
            .collect::<Vec<_>>()
            .join(sep)
    }

    pub fn to_symbol(&self) -> Symbol {
        Symbol::from_idents(self.iter_all_segments())
    }

    pub fn to_fully_qualified(&self) -> String {
        format!("::{}", self.join("::"))
    }
}<|MERGE_RESOLUTION|>--- conflicted
+++ resolved
@@ -1,12 +1,8 @@
-<<<<<<< HEAD
-use crate::syntax::{ExternFn, Impl, Include, Receiver, Ref, Signature, Slice, Ty1, Type};
-=======
 use crate::syntax::{
-    Api, CppName, ExternFn, Impl, Namespace, Pair, Receiver, Ref, ResolvableName, Signature, Slice,
-    Symbol, Ty1, Type, Types,
+    Api, CppName, ExternFn, Impl, Include, Namespace, Pair, Receiver, Ref, ResolvableName,
+    Signature, Slice, Symbol, Ty1, Type, Types,
 };
 use proc_macro2::{Ident, Span};
->>>>>>> c871343a
 use std::borrow::Borrow;
 use std::hash::{Hash, Hasher};
 use std::mem;
